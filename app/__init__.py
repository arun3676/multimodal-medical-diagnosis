--- conflicted
+++ resolved
@@ -58,15 +58,8 @@
     
     # Enhanced configuration
     app.config.from_mapping(
-<<<<<<< HEAD
-        SECRET_KEY=os.getenv("SECRET_KEY", "dev"),
-        # Save uploaded images inside the static folder so they can be served
-        # directly by Flask without an additional route.
-        UPLOAD_FOLDER=os.path.join(app.root_path, "static", "uploads"),
-=======
         SECRET_KEY=settings.SECRET_KEY,
         UPLOAD_FOLDER=os.path.join(app.instance_path, "uploads"),
->>>>>>> 2d392b20
         MAX_CONTENT_LENGTH=16 * 1024 * 1024,  # Max upload size of 16 MB
         ALLOWED_EXTENSIONS={"png", "jpg", "jpeg", "webp"},
         
