--- conflicted
+++ resolved
@@ -218,28 +218,6 @@
                         Back to Analysis
                     </a>
                 </div>
-<<<<<<< HEAD
-                
-                <div class="row">
-                    <div class="col-md-6">
-                        <div class="card mb-3">
-                            <div class="card-body p-3">
-                                <h6 class="card-title mb-2"><i class="fas fa-vial me-2"></i>Quick Stats</h6>
-                                <div class="d-flex justify-content-between mb-2">
-                                    <span>Analysis Type:</span>
-                                    <span class="badge bg-primary">Chest X-ray</span>
-                                </div>
-                                <div class="d-flex justify-content-between mb-2">
-                                    <span>AI Models Used:</span>
-                                    <span class="badge bg-info">2</span>
-                                </div>
-                                <div class="d-flex justify-content-between">
-                                    <span>Processing Time:</span>
-                                    <span class="badge bg-success">{{ results.processing_time|default('N/A') }}</span>
-                                </div>
-                            </div>
-                        </div>
-=======
             </div>
 
             <div class="results-grid">
@@ -248,7 +226,6 @@
                     <div class="section-header">
                         <i class="fas fa-x-ray"></i>
                         Medical Image
->>>>>>> 2d392b20
                     </div>
                     <div class="medical-image">
                         <img src="{{ url_for('main.uploaded_file', filename=results.image_filename) }}" 
